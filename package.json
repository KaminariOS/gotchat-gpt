--- conflicted
+++ resolved
@@ -14,12 +14,8 @@
     "postcss-cli": "^10.1.0",
     "react": "^18.2.0",
     "react-dom": "^18.2.0",
-<<<<<<< HEAD
     "react-router-dom": "^6.18.0",
-    "react-markdown": "^8.0.7",
-=======
     "react-markdown": "^9.0.0",
->>>>>>> 0a6271dc
     "react-select": "^5.7.7",
     "react-syntax-highlighter": "^15.5.0",
     "react-toastify": "^9.1.3",
